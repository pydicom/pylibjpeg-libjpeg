name: release-deploy

on:
  release:
    types: [ published ]
  push:
    branches: [ main ]
  pull_request:

jobs:
  build-sdist:
    name: Build source distribution
    runs-on: ubuntu-latest
    timeout-minutes: 10
    steps:
    - uses: actions/checkout@v4
      with:
        submodules: true

    - uses: actions/setup-python@v4
      name: Install Python
      with:
        python-version: '3.10'

    - name: Build sdist
      run: |
        python -m pip install -U pip
        python -m pip install poetry
        poetry build -f sdist

    - name: Store artifacts
      uses: actions/upload-artifact@v4
      with:
        name: sdist
        path: ./dist

  build-wheels:
    name: Build wheel for cp${{ matrix.python }}-${{ matrix.platform_id }}-${{ matrix.manylinux_image }}
    runs-on: ${{ matrix.os }}
    strategy:
      fail-fast: false
      matrix:
        include:
          # Windows 32 bit
          - os: windows-latest
            python: 38
            platform_id: win32
          - os: windows-latest
            python: 39
            platform_id: win32
          - os: windows-latest
            python: 310
            platform_id: win32
          - os: windows-latest
            python: 311
            platform_id: win32
          - os: windows-latest
            python: 312
            platform_id: win32

          # Windows 64 bit
          - os: windows-latest
            python: 38
            platform_id: win_amd64
          - os: windows-latest
            python: 39
            platform_id: win_amd64
          - os: windows-latest
            python: 310
            platform_id: win_amd64
          - os: windows-latest
            python: 311
            platform_id: win_amd64
          - os: windows-latest
            python: 312
            platform_id: win_amd64

          # Linux 64 bit manylinux2014
          - os: ubuntu-latest
            python: 38
            platform_id: manylinux_x86_64
            manylinux_image: manylinux2014
          - os: ubuntu-latest
            python: 39
            platform_id: manylinux_x86_64
            manylinux_image: manylinux2014
          - os: ubuntu-latest
            python: 310
            platform_id: manylinux_x86_64
            manylinux_image: manylinux2014
          - os: ubuntu-latest
            python: 311
            platform_id: manylinux_x86_64
            manylinux_image: manylinux2014
          - os: ubuntu-latest
            python: 312
            platform_id: manylinux_x86_64
            manylinux_image: manylinux2014

          # Linux aarch64
          - os: ubuntu-latest
            python: 38
            platform_id: manylinux_aarch64
          - os: ubuntu-latest
            python: 39
            platform_id: manylinux_aarch64
          - os: ubuntu-latest
            python: 310
            platform_id: manylinux_aarch64
          - os: ubuntu-latest
            python: 311
            platform_id: manylinux_aarch64
          - os: ubuntu-latest
            python: 312
            platform_id: manylinux_aarch64

          # MacOS x86_64
          - os: macos-latest
            python: 38
            platform_id: macosx_x86_64
          - os: macos-latest
            python: 39
            platform_id: macosx_x86_64
          - os: macos-latest
            python: 310
            platform_id: macosx_x86_64
          - os: macos-latest
            python: 311
            platform_id: macosx_x86_64
          - os: macos-latest
            python: 312
            platform_id: macosx_x86_64

          # MacOS arm64
          - os: macos-latest
            python: 38
            platform_id: macosx_arm64
          - os: macos-latest
            python: 39
            platform_id: macosx_arm64
          - os: macos-latest
            python: 310
            platform_id: macosx_arm64
          - os: macos-latest
            python: 311
            platform_id: macosx_arm64
          - os: macos-latest
            python: 312
            platform_id: macosx_arm64

    steps:
    - uses: actions/checkout@v4
      with:
        submodules: true

    - name: Set up QEMU
      if: ${{ matrix.platform_id == 'manylinux_aarch64' }}
      uses: docker/setup-qemu-action@v3
      with:
        platforms: arm64

    - uses: actions/setup-python@v4
      name: Install Python
      with:
        python-version: '3.9'

    - name: Install cibuildwheel
      run: |
        python -m pip install -U pip
        python -m pip install cibuildwheel>=2.16

    - name: Build wheels
      env:
        CIBW_BUILD: cp${{ matrix.python }}-${{ matrix.platform_id }}
        CIBW_ARCHS: all
        CIBW_MANYLINUX_X86_64_IMAGE: ${{ matrix.manylinux_image }}
        CIBW_MANYLINUX_I686_IMAGE: ${{ matrix.manylinux_image }}
        CIBW_MANYLINUX_AARCH64_IMAGE: ${{ matrix.manylinux_image }}
        CIBW_BUILD_VERBOSITY: 1
      run: |
        python --version
        python -m cibuildwheel --output-dir dist

    - name: Store artifacts
      uses: actions/upload-artifact@v4
      with:
        name: wheel-${{ matrix.python }}-${{ matrix.platform_id }}
        path: ./dist

  test-package:
    name: Test built package
    needs: [ build-wheels, build-sdist ]
    runs-on: ubuntu-latest
    timeout-minutes: 30
    strategy:
      fail-fast: false
      matrix:
        python-version: ['3.8', '3.9', '3.10', '3.11', '3.12']

    steps:
    - name: Set up Python ${{ matrix.python-version }}
      uses: actions/setup-python@v4
      with:
        python-version: ${{ matrix.python-version }}

    - name: Download the wheels
      uses: actions/download-artifact@v4
      with:
        path: dist/
        merge-multiple: true

    - name: Install from package wheels and test
      # If testing wheel builds might need --pre to install dev version
      run: |
        python -m venv testwhl
        source testwhl/bin/activate
        python -m pip install -U pip
        python -m pip install pytest pydicom pylibjpeg
        python -m pip uninstall -y pylibjpeg-libjpeg
        python -m pip uninstall -y pylibjpeg-openjpeg
        python -m pip install git+https://github.com/pydicom/pylibjpeg-data
        python -m pip install -U --pre --find-links dist/ pylibjpeg-libjpeg
        python -m pytest --pyargs libjpeg.tests
        deactivate

    - name: Install from package tarball and test
      run: |
        python -m venv testsrc
        source testsrc/bin/activate
        python -m pip install -U pip
        python -m pip install pytest pydicom pylibjpeg
        python -m pip uninstall -y pylibjpeg-libjpeg
        python -m pip uninstall -y pylibjpeg-openjpeg
        python -m pip install git+https://github.com/pydicom/pylibjpeg-data
        python -m pip install -U dist/pylibjpeg*libjpeg-*.tar.gz
        python -m pytest --pyargs libjpeg.tests
        deactivate

  # The pypi upload fails with non-linux containers, so grab the uploaded
  #     artifacts and run using those
  # See: https://github.com/pypa/gh-action-pypi-publish/discussions/15
<<<<<<< HEAD
  # deploy:
  #   name: Upload wheels to PyPI
  #   needs: [ test-package ]
  #   runs-on: ubuntu-latest
  #   timeout-minutes: 10
  #
  #   steps:
  #   - name: Download the wheels
  #     uses: actions/download-artifact@v3
  #     with:
  #       name: wheels
  #       path: dist/
  #
  #   - name: Publish package to PyPi
  #     uses: pypa/gh-action-pypi-publish@master
  #     with:
  #       user: __token__
  #       password: ${{ secrets.PYPI_PASSWORD }}
=======
  deploy:
    name: Upload wheels to PyPI
    needs: [ test-package ]
    runs-on: ubuntu-latest
    timeout-minutes: 10

    steps:
    - name: Download the wheels
      uses: actions/download-artifact@v4
      with:
        name: wheels
        path: dist/

    - name: Publish package to PyPi
      uses: pypa/gh-action-pypi-publish@master
      with:
        user: __token__
        password: ${{ secrets.PYPI_PASSWORD }}
>>>>>>> a2d5d284
<|MERGE_RESOLUTION|>--- conflicted
+++ resolved
@@ -239,7 +239,6 @@
   # The pypi upload fails with non-linux containers, so grab the uploaded
   #     artifacts and run using those
   # See: https://github.com/pypa/gh-action-pypi-publish/discussions/15
-<<<<<<< HEAD
   # deploy:
   #   name: Upload wheels to PyPI
   #   needs: [ test-package ]
@@ -248,7 +247,7 @@
   #
   #   steps:
   #   - name: Download the wheels
-  #     uses: actions/download-artifact@v3
+  #     uses: actions/download-artifact@v4
   #     with:
   #       name: wheels
   #       path: dist/
@@ -257,24 +256,4 @@
   #     uses: pypa/gh-action-pypi-publish@master
   #     with:
   #       user: __token__
-  #       password: ${{ secrets.PYPI_PASSWORD }}
-=======
-  deploy:
-    name: Upload wheels to PyPI
-    needs: [ test-package ]
-    runs-on: ubuntu-latest
-    timeout-minutes: 10
-
-    steps:
-    - name: Download the wheels
-      uses: actions/download-artifact@v4
-      with:
-        name: wheels
-        path: dist/
-
-    - name: Publish package to PyPi
-      uses: pypa/gh-action-pypi-publish@master
-      with:
-        user: __token__
-        password: ${{ secrets.PYPI_PASSWORD }}
->>>>>>> a2d5d284
+  #       password: ${{ secrets.PYPI_PASSWORD }}